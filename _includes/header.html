--- conflicted
+++ resolved
@@ -4,15 +4,11 @@
     </a>
     <h1 class="logo">
         <a href="{{ site.baseurl }}/">
-<<<<<<< HEAD
-            {{ site.name }} <span class="version">v2.0.1</span>
-=======
             {% if site.use_logo %}
                 {% include logo.html %}
             {% else %}
                 {{ site.name }} <span class="version">{{ site.version }}</span>
             {% endif %}
->>>>>>> 9369781a
         </a>
     </h1>
     <a id="search" class="dosearch" role="button">
