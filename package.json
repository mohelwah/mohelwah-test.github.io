--- conflicted
+++ resolved
@@ -1,10 +1,6 @@
 {
   "name": "jekflix-template",
-<<<<<<< HEAD
-  "version": "2.0.1",
-=======
   "version": "3.0.2",
->>>>>>> 9369781a
   "description": "A Jekyll theme inspired by Netflix",
   "main": "gulpfile.js",
   "homepage": "https://github.com/thiagorossener/jekflix-template.git#readme",
